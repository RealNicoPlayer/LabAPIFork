--- conflicted
+++ resolved
@@ -3,12 +3,8 @@
 using System.Collections.Generic;
 using System.Diagnostics.CodeAnalysis;
 using System.Linq;
-<<<<<<< HEAD
+using System.Security;
 using BaseExperimentalWeaponLocker = MapGeneration.Distributors.ExperimentalWeaponLocker;
-=======
-using System.Security;
-using BaseExperimentalWeaponLocler = MapGeneration.Distributors.ExperimentalWeaponLocker;
->>>>>>> 56b890b6
 
 namespace LabApi.Features.Wrappers;
 
@@ -18,7 +14,7 @@
 public class ExperimentalWeaponLocker : Locker
 {
     /// <summary>
-    /// Contains all the cached experimental weapon lockers, accessible through their <see cref="BaseExperimentalWeaponLocker"/>.
+    /// Contains all the cached experimental weapon lockers, accessible through their <see cref="BaseExperimentalWeaponLocler"/>.
     /// </summary>
     public new static Dictionary<BaseExperimentalWeaponLocker, ExperimentalWeaponLocker> Dictionary { get; } = [];
 
@@ -139,8 +135,8 @@
     /// <summary>
     /// Plays the Access Denied sound for the experimental weapon locker.
     /// </summary>
-<<<<<<< HEAD
-    public void PlayDeniedSound() => Chamber.PlayDeniedSound();
+    /// <param name="permissionUsed">The permissions used to attempt opening the door. Used to animate the door panel.</param>
+    public void PlayDeniedSound(DoorPermissionFlags permissionUsed) => Chamber.PlayDeniedSound(permissionUsed);
 
     /// <summary>
     /// Gets the experimental weapon locker wrapper from the <see cref="Dictionary"/>, or creates a new one if it doesn't exist and the provided <see cref="BaseExperimentalWeaponLocker"/> was not <see langword="null"/>.
@@ -155,8 +151,4 @@
 
         return Dictionary.TryGetValue(baseLocker, out ExperimentalWeaponLocker found) ? found : (ExperimentalWeaponLocker)CreateStructureWrapper(baseLocker);
     }
-=======
-    /// <param name="permissionUsed">The permissions used to attempt opening the door. Used to animate the door panel.</param>
-    public void PlayDeniedSound(DoorPermissionFlags permissionUsed) => Chamber.PlayDeniedSound(permissionUsed);
->>>>>>> 56b890b6
 }